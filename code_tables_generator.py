--- conflicted
+++ resolved
@@ -614,7 +614,6 @@
 
 
 def generate_default_tables():
-<<<<<<< HEAD
     merged_table = os.environ.get("MERGED_TABLES", 0) == "0"
     gen_unary(
         read_bits=int(os.environ.get("UNARY_CODE_TABLE_BITS", "0")), 
@@ -637,13 +636,6 @@
         k=3,
         merged_table=merged_table,
     )
-=======
-    gen_unary(read_bits=0, write_max_val=63)
-    gen_gamma(read_bits=11, write_max_val=256)
-    gen_delta(read_bits=11, write_max_val=256)
-    gen_zeta(read_bits=12, write_max_val=256, k=3)
-
->>>>>>> c81203eb
 
 if __name__ == "__main__":
     # Generate the default tables
